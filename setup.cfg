--- conflicted
+++ resolved
@@ -200,11 +200,9 @@
 [mypy-torchvision.*]
 ignore_missing_imports = True
 
-<<<<<<< HEAD
 [mypy-PIL.*]
 ignore_missing_imports = True
 
-=======
 [mypy-scipy.*]
 ignore_missing_imports = True
 
@@ -219,7 +217,6 @@
 
 [mypy-networkx.*]
 ignore_missing_imports = True
->>>>>>> 65083d4a
 
 [mypy-sympy.*]
 ignore_missing_imports = True