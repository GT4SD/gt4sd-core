# Byte-compiled / optimized / DLL files
__pycache__/
*.py[cod]
*$py.class

# C extensions
*.so

# Distribution / packaging
.Python
build/
develop-eggs/
dist/
downloads/
eggs/
.eggs/
lib/
lib64/
parts/
sdist/
var/
wheels/
pip-wheel-metadata/
share/python-wheels/
*.egg-info/
.installed.cfg
*.egg
MANIFEST

# PyInstaller
#  Usually these files are written by a python script from a template
#  before PyInstaller builds the exe, so as to inject date/other infos into it.
*.manifest
*.spec

# Installer logs
pip-log.txt
pip-delete-this-directory.txt

# Unit test / coverage reports
htmlcov/
.tox/
.nox/
.coverage
.coverage.*
.cache
nosetests.xml
coverage.xml
*.cover
*.py,cover
.hypothesis/
.pytest_cache/

# Translations
*.mo
*.pot

# Django stuff:
*.log
local_settings.py
db.sqlite3
db.sqlite3-journal

# Flask stuff:
instance/
.webassets-cache

# Scrapy stuff:
.scrapy

# Sphinx documentation
docs/_build/
docs/api/*

# PyBuilder
target/

# Jupyter Notebook
.ipynb_checkpoints

# IPython
profile_default/
ipython_config.py

# pyenv
.python-version

# pipenv
#   According to pypa/pipenv#598, it is recommended to include Pipfile.lock in version control.
#   However, in case of collaboration, if having platform-specific dependencies or dependencies
#   having no cross-platform support, pipenv may install dependencies that don't work, or not
#   install all needed dependencies.
#Pipfile.lock

# PEP 582; used by e.g. github.com/David-OConnor/pyflow
__pypackages__/

# Celery stuff
celerybeat-schedule
celerybeat.pid

# SageMath parsed files
*.sage.py

# Environments
.env
.venv
env/
venv/
ENV/
env.bak/
venv.bak/

# Spyder project settings
.spyderproject
.spyproject

# Rope project settings
.ropeproject

# mkdocs documentation
/site

# mypy
.mypy_cache/
.dmypy.json
dmypy.json

# Pyre type checker
.pyre/

# Visual Studio Code settings
.vscode/

# PyCharm settings
.idea/

# custom
logs
test
.DS_Store
sandbox.py
oracle

# local tests
<<<<<<< HEAD

=======
>>>>>>> 6d99355c
_main_*<|MERGE_RESOLUTION|>--- conflicted
+++ resolved
@@ -143,8 +143,4 @@
 oracle
 
 # local tests
-<<<<<<< HEAD
-
-=======
->>>>>>> 6d99355c
 _main_*