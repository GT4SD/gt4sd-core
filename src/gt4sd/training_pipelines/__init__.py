--- conflicted
+++ resolved
@@ -158,17 +158,14 @@
         RegressionTransformerDataArguments,
         RegressionTransformerModelArguments,
     ),
-<<<<<<< HEAD
     "diffusion-trainer": (
         DiffusionTrainingArguments,
         DiffusionDataArguments,
         DiffusionModelArguments,
-=======
     "gflownet-trainer": (
         GFlowNetPytorchLightningTrainingArguments,
         GFlowNetDataArguments,
         GFlowNetModelArguments,
->>>>>>> a916108a
     ),
 }
 
@@ -182,11 +179,8 @@
     "moses-organ-trainer": MosesOrganTrainingPipeline,
     "moses-vae-trainer": MosesVAETrainingPipeline,
     "regression-transformer-trainer": RegressionTransformerTrainingPipeline,
-<<<<<<< HEAD
     "diffusion-trainer": DiffusionTrainingPipeline,
-=======
     "gflownet-trainer": GFlowNetTrainingPipeline,
->>>>>>> a916108a
 }
 
 TRAINING_PIPELINE_ARGUMENTS_FOR_MODEL_SAVING = {
@@ -199,11 +193,8 @@
     "moses-organ-trainer": MosesSavingArguments,
     "moses-vae-trainer": MosesSavingArguments,
     "regression-transformer-trainer": RegressionTransformerSavingArguments,
-<<<<<<< HEAD
     "diffusion-trainer": DiffusionSavingArguments,
-=======
     "gflownet-trainer": GFlowNetSavingArguments,
->>>>>>> a916108a
 }
 
 
