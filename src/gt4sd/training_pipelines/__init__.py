#
# MIT License
#
# Copyright (c) 2022 GT4SD team
#
# Permission is hereby granted, free of charge, to any person obtaining a copy
# of this software and associated documentation files (the "Software"), to deal
# in the Software without restriction, including without limitation the rights
# to use, copy, modify, merge, publish, distribute, sublicense, and/or sell
# copies of the Software, and to permit persons to whom the Software is
# furnished to do so, subject to the following conditions:
#
# The above copyright notice and this permission notice shall be included in all
# copies or substantial portions of the Software.
#
# THE SOFTWARE IS PROVIDED "AS IS", WITHOUT WARRANTY OF ANY KIND, EXPRESS OR
# IMPLIED, INCLUDING BUT NOT LIMITED TO THE WARRANTIES OF MERCHANTABILITY,
# FITNESS FOR A PARTICULAR PURPOSE AND NONINFRINGEMENT. IN NO EVENT SHALL THE
# AUTHORS OR COPYRIGHT HOLDERS BE LIABLE FOR ANY CLAIM, DAMAGES OR OTHER
# LIABILITY, WHETHER IN AN ACTION OF CONTRACT, TORT OR OTHERWISE, ARISING FROM,
# OUT OF OR IN CONNECTION WITH THE SOFTWARE OR THE USE OR OTHER DEALINGS IN THE
# SOFTWARE.
#
"""Module initialization for gt4sd traning pipelines."""

import atexit
import json
import logging
from contextlib import ExitStack
from typing import Any, Dict

<<<<<<< HEAD
import importlib_resources

=======
>>>>>>> 059301ae
from ..cli.load_arguments_from_dataclass import extract_fields_from_class
from ..tests.utils import exitclose_file_creator
from .diffusion.core import (
    DiffusionDataArguments,
    DiffusionForVisionTrainingPipeline,
    DiffusionModelArguments,
    DiffusionSavingArguments,
    DiffusionTrainingArguments,
)
from .guacamol_baselines.core import GuacaMolDataArguments, GuacaMolSavingArguments
from .guacamol_baselines.smiles_lstm.core import (
    GuacaMolLSTMModelArguments,
    GuacaMolLSTMTrainingArguments,
    GuacaMolLSTMTrainingPipeline,
)
from .moses.core import MosesDataArguments, MosesSavingArguments
from .moses.organ.core import (
    MosesOrganModelArguments,
    MosesOrganTrainingArguments,
    MosesOrganTrainingPipeline,
)
from .moses.vae.core import (
    MosesVAEModelArguments,
    MosesVAETrainingArguments,
    MosesVAETrainingPipeline,
)
from .paccmann.core import (
    PaccMannDataArguments,
    PaccMannSavingArguments,
    PaccMannTrainingArguments,
)
from .paccmann.vae.core import PaccMannVAEModelArguments, PaccMannVAETrainingPipeline
from .pytorch_lightning.core import PytorchLightningTrainingArguments
from .pytorch_lightning.gflownet.core import (
    GFlowNetDataArguments,
    GFlowNetModelArguments,
    GFlowNetPytorchLightningTrainingArguments,
    GFlowNetSavingArguments,
    GFlowNetTrainingPipeline,
)
from .pytorch_lightning.granular.core import (
    GranularDataArguments,
    GranularModelArguments,
    GranularPytorchLightningTrainingArguments,
    GranularSavingArguments,
    GranularTrainingPipeline,
)
from .pytorch_lightning.language_modeling.core import (
    LanguageModelingDataArguments,
    LanguageModelingModelArguments,
    LanguageModelingSavingArguments,
    LanguageModelingTrainingPipeline,
)
from .regression_transformer.core import (
    RegressionTransformerDataArguments,
    RegressionTransformerSavingArguments,
    RegressionTransformerTrainingArguments,
)
from .regression_transformer.implementation import (
    RegressionTransformerModelArguments,
    RegressionTransformerTrainingPipeline,
)
from .torchdrug.core import (
    TorchDrugDataArguments,
    TorchDrugSavingArguments,
    TorchDrugTrainingArguments,
)
from .torchdrug.gcpn.core import (
    TorchDrugGCPNModelArguments,
    TorchDrugGCPNTrainingPipeline,
)
from .torchdrug.graphaf.core import (
    TorchDrugGraphAFModelArguments,
    TorchDrugGraphAFTrainingPipeline,
)

logger = logging.getLogger(__name__)
logger.addHandler(logging.NullHandler())

TRAINING_PIPELINE_NAME_METADATA_MAPPING = {
    "mock_training_pipeline": "mock_training_pipeline.json",
    "Terminator training": "terminator_training.json",
}

TRAINING_PIPELINE_ARGUMENTS_MAPPING = {
    "language-modeling-trainer": (
        PytorchLightningTrainingArguments,
        LanguageModelingDataArguments,
        LanguageModelingModelArguments,
    ),
    "paccmann-vae-trainer": (
        PaccMannTrainingArguments,
        PaccMannDataArguments,
        PaccMannVAEModelArguments,
    ),
    "torchdrug-gcpn-trainer": (
        TorchDrugTrainingArguments,
        TorchDrugDataArguments,
        TorchDrugGCPNModelArguments,
    ),
    "torchdrug-graphaf-trainer": (
        TorchDrugTrainingArguments,
        TorchDrugDataArguments,
        TorchDrugGraphAFModelArguments,
    ),
    "granular-trainer": (
        GranularPytorchLightningTrainingArguments,
        GranularDataArguments,
        GranularModelArguments,
    ),
    "guacamol-lstm-trainer": (
        GuacaMolLSTMModelArguments,
        GuacaMolLSTMTrainingArguments,
        GuacaMolDataArguments,
    ),
    "moses-vae-trainer": (
        MosesVAETrainingArguments,
        MosesVAEModelArguments,
        MosesDataArguments,
    ),
    "moses-organ-trainer": (
        MosesOrganTrainingArguments,
        MosesOrganModelArguments,
        MosesDataArguments,
    ),
    "regression-transformer-trainer": (
        RegressionTransformerTrainingArguments,
        RegressionTransformerDataArguments,
        RegressionTransformerModelArguments,
    ),
    "diffusion-trainer": (
        DiffusionTrainingArguments,
        DiffusionDataArguments,
        DiffusionModelArguments,
    ),
    "gflownet-trainer": (
        GFlowNetPytorchLightningTrainingArguments,
        GFlowNetDataArguments,
        GFlowNetModelArguments,
    ),
}

TRAINING_PIPELINE_MAPPING = {
    "language-modeling-trainer": LanguageModelingTrainingPipeline,
    "paccmann-vae-trainer": PaccMannVAETrainingPipeline,
    "torchdrug-gcpn-trainer": TorchDrugGCPNTrainingPipeline,
    "torchdrug-graphaf-trainer": TorchDrugGraphAFTrainingPipeline,
    "granular-trainer": GranularTrainingPipeline,
    "guacamol-lstm-trainer": GuacaMolLSTMTrainingPipeline,
    "moses-organ-trainer": MosesOrganTrainingPipeline,
    "moses-vae-trainer": MosesVAETrainingPipeline,
    "regression-transformer-trainer": RegressionTransformerTrainingPipeline,
    "diffusion-trainer": DiffusionForVisionTrainingPipeline,
    "gflownet-trainer": GFlowNetTrainingPipeline,
}

TRAINING_PIPELINE_ARGUMENTS_FOR_MODEL_SAVING = {
    "paccmann-vae-trainer": PaccMannSavingArguments,
    "torchdrug-gcpn-trainer": TorchDrugSavingArguments,
    "torchdrug-graphaf-trainer": TorchDrugSavingArguments,
    "granular-trainer": GranularSavingArguments,
    "language-modeling-trainer": LanguageModelingSavingArguments,
    "guacamol-lstm-trainer": GuacaMolSavingArguments,
    "moses-organ-trainer": MosesSavingArguments,
    "moses-vae-trainer": MosesSavingArguments,
    "regression-transformer-trainer": RegressionTransformerSavingArguments,
    "diffusion-trainer": DiffusionSavingArguments,
    "gflownet-trainer": GFlowNetSavingArguments,
}


def training_pipeline_name_to_metadata(name: str) -> Dict[str, Any]:
    """Retrieve training pipeline metadata from the name.

    Args:
        name: name of the pipeline.

    Returns:
        dictionary describing the parameters of the pipeline. If the pipeline is not found, no metadata (a.k.a., an empty dictionary is returned).
    """
<<<<<<< HEAD
    file_manager = ExitStack()
    atexit.register(file_manager.close)
=======
>>>>>>> 059301ae

    metadata: Dict[str, Any] = {"training_pipeline": name, "parameters": {}}
    if name in TRAINING_PIPELINE_NAME_METADATA_MAPPING:
        try:
<<<<<<< HEAD
            ref = importlib_resources.files("my.package") / "resource.dat"
            path = file_manager.enter_context(importlib_resources.as_file(ref))
=======
            path = exitclose_file_creator(
                f"training_pipelines/{TRAINING_PIPELINE_NAME_METADATA_MAPPING[name]}"
            )
>>>>>>> 059301ae
            with open(path, "rt") as fp:
                metadata["parameters"] = json.load(fp)
        except Exception:
            logger.exception(
                f'training pipeline "{name}" metadata fetching failed, returning an empty metadata dictionary'
            )

    elif name in TRAINING_PIPELINE_ARGUMENTS_MAPPING:

        for training_argument_class in TRAINING_PIPELINE_ARGUMENTS_MAPPING[name]:
            field_types = extract_fields_from_class(training_argument_class)
            metadata["parameters"].update(field_types)

    else:
        logger.warning(
            f'training pipeline "{name}" metadata not found, returning an empty metadata dictionary'
        )
    metadata["description"] = metadata["parameters"].pop(
        "description", "A training pipeline."
    )
    return metadata<|MERGE_RESOLUTION|>--- conflicted
+++ resolved
@@ -29,11 +29,6 @@
 from contextlib import ExitStack
 from typing import Any, Dict
 
-<<<<<<< HEAD
-import importlib_resources
-
-=======
->>>>>>> 059301ae
 from ..cli.load_arguments_from_dataclass import extract_fields_from_class
 from ..tests.utils import exitclose_file_creator
 from .diffusion.core import (
@@ -214,23 +209,13 @@
     Returns:
         dictionary describing the parameters of the pipeline. If the pipeline is not found, no metadata (a.k.a., an empty dictionary is returned).
     """
-<<<<<<< HEAD
-    file_manager = ExitStack()
-    atexit.register(file_manager.close)
-=======
->>>>>>> 059301ae
 
     metadata: Dict[str, Any] = {"training_pipeline": name, "parameters": {}}
     if name in TRAINING_PIPELINE_NAME_METADATA_MAPPING:
         try:
-<<<<<<< HEAD
-            ref = importlib_resources.files("my.package") / "resource.dat"
-            path = file_manager.enter_context(importlib_resources.as_file(ref))
-=======
             path = exitclose_file_creator(
                 f"training_pipelines/{TRAINING_PIPELINE_NAME_METADATA_MAPPING[name]}"
             )
->>>>>>> 059301ae
             with open(path, "rt") as fp:
                 metadata["parameters"] = json.load(fp)
         except Exception:
