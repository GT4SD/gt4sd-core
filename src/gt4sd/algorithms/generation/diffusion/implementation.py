#
# MIT License
#
# Copyright (c) 2022 GT4SD team
#
# Permission is hereby granted, free of charge, to any person obtaining a copy
# of this software and associated documentation files (the "Software"), to deal
# in the Software without restriction, including without limitation the rights
# to use, copy, modify, merge, publish, distribute, sublicense, and/or sell
# copies of the Software, and to permit persons to whom the Software is
# furnished to do so, subject to the following conditions:
#
# The above copyright notice and this permission notice shall be included in all
# copies or substantial portions of the Software.
#
# THE SOFTWARE IS PROVIDED "AS IS", WITHOUT WARRANTY OF ANY KIND, EXPRESS OR
# IMPLIED, INCLUDING BUT NOT LIMITED TO THE WARRANTIES OF MERCHANTABILITY,
# FITNESS FOR A PARTICULAR PURPOSE AND NONINFRINGEMENT. IN NO EVENT SHALL THE
# AUTHORS OR COPYRIGHT HOLDERS BE LIABLE FOR ANY CLAIM, DAMAGES OR OTHER
# LIABILITY, WHETHER IN AN ACTION OF CONTRACT, TORT OR OTHERWISE, ARISING FROM,
# OUT OF OR IN CONNECTION WITH THE SOFTWARE OR THE USE OR OTHER DEALINGS IN THE
# SOFTWARE.
#
"""
Implementation details for huggingface diffusers generation algorithms.

Parts of the implementation inspired by: https://github.com/huggingface/diffusers/blob/main/examples/train_unconditional.py.
"""
import logging
import os
from typing import Any, List, Optional, Union

import importlib_metadata
import numpy as np
import torch
from diffusers import (
    DDIMPipeline,
    DDIMScheduler,
    DDPMPipeline,
    DDPMScheduler,
    LDMPipeline,
    LDMTextToImagePipeline,
    LMSDiscreteScheduler,
    ScoreSdeVePipeline,
    ScoreSdeVeScheduler,
    StableDiffusionPipeline,
)
from packaging import version

from ....frameworks.torch import device_claim
from .geodiff.core import GeoDiffPipeline

OLD_DIFFUSERS = version.parse(importlib_metadata.version("diffusers")) < version.parse(
    "0.6.0"
)


DIFFUSERS_VERSION_LT_0_6_0 = version.parse(
    importlib_metadata.version("diffusers")
) < version.parse("0.6.0")

logger = logging.getLogger(__name__)
logger.addHandler(logging.NullHandler())


def set_seed(seed: int = 42) -> None:
    """Set seed for all random number generators.

    Args:
        seed: seed to set. Defaults to 42.
    """
    np.random.seed(seed)
    torch.manual_seed(seed)
    if torch.cuda.is_available:
        torch.cuda.manual_seed_all(seed)  # type:ignore


MODEL_TYPES = {
    "diffusion": DDPMPipeline,
    "diffusion_implicit": DDIMPipeline,
    "latent_diffusion": LDMPipeline,
    "latent_diffusion_conditional": LDMTextToImagePipeline,
    "stable_diffusion": StableDiffusionPipeline,
    "score_sde": ScoreSdeVePipeline,
    "geodiff": GeoDiffPipeline,
}

SCHEDULER_TYPES = {
    "ddpm": DDPMScheduler,
    "ddim": DDIMScheduler,
    "discrete": LMSDiscreteScheduler,
    "continuous": ScoreSdeVeScheduler,
}


class Generator:
    """Implementation of a generator."""

    def __init__(
        self,
        resources_path: str,
        model_type: str,
        model_name: str,
        scheduler_type: str,
        auth_token: bool = True,
        prompt: Optional[str] = None,
        device: Optional[Union[torch.device, str]] = None,
    ):
        """A Diffusers generation algorithm.

        Args:
            resources_path: path to the cache.
            model_type: type of the model.
            model_name: name of the model weights/version.
            scheduler_type: type of the schedule.
            auth_token: authentication token for private models.
            prompt: target text to use for conditional generation.
            device: device where the inference
                is running either as a dedicated class or a string. If not provided is inferred.
        """
        self.device = device_claim(device)
        self.resources_path = resources_path
        self.model_type = model_type
        self.model_name = model_name
        self.scheduler_type = scheduler_type
        self.prompt = prompt
        self.auth_token = auth_token
        self.load_model()

    def load_model(self) -> None:
        """Load a pretrained diffusion generative model."""

        try:
            model_class = MODEL_TYPES[self.model_type]
        except KeyError:
            raise KeyError(f"model type: {self.model_type} not supported")

        if (
            os.path.exists(self.resources_path)
            and len(os.listdir(self.resources_path)) > 0
        ):
            model_name_or_path = self.resources_path
        else:
            model_name_or_path = self.model_name

        if self.model_type == "stable_diffusion":
            self.model = model_class.from_pretrained(
                model_name_or_path,
                use_auth_token=self.auth_token,
            )
        else:
            self.model = model_class.from_pretrained(model_name_or_path)

        self.model.to(self.device)

    def sample(self, number_samples: int = 1) -> List[Any]:
        """Sample images with optional conditioning.

        Args:
            number_samples: number of images to generate.
        Returns:
            generated samples.
        """
        # if prompt is provided, use it
        if self.prompt:
            item = self.model(batch_size=number_samples, prompt=self.prompt)
        else:
            item = self.model(batch_size=number_samples)
<<<<<<< HEAD

        # To support old diffusers versions (<0.6.0)
        if OLD_DIFFUSERS or self.model_type in ["geodiff"]:
            item = item["sample"]
        else:
            item = item.images

=======
        # To support old diffusers versions (<0.6.0)
        if DIFFUSERS_VERSION_LT_0_6_0:
            item = item["sample"]
        else:
            item = item.images
>>>>>>> 70a93a6c
        return item<|MERGE_RESOLUTION|>--- conflicted
+++ resolved
@@ -166,19 +166,10 @@
             item = self.model(batch_size=number_samples, prompt=self.prompt)
         else:
             item = self.model(batch_size=number_samples)
-<<<<<<< HEAD
-
-        # To support old diffusers versions (<0.6.0)
-        if OLD_DIFFUSERS or self.model_type in ["geodiff"]:
-            item = item["sample"]
-        else:
-            item = item.images
-
-=======
         # To support old diffusers versions (<0.6.0)
         if DIFFUSERS_VERSION_LT_0_6_0:
             item = item["sample"]
         else:
             item = item.images
->>>>>>> 70a93a6c
+            
         return item